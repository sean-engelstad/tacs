--- conflicted
+++ resolved
@@ -6038,7 +6038,6 @@
   *_data = data;
 }
 
-<<<<<<< HEAD
 void TACSAssembler::computePanelDimensions() {
   // for each TACS component => compute the panel length and width
   for (int icomp = 0; icomp < getNumComponents(); icomp++) {
@@ -6071,7 +6070,9 @@
     // add the Xptsens term due to changes in panel length and width into the overall XptSens (coordinate sensitivity)
 
     // needs to get the panel length and width sensitivities and multiply by panel length and width XptSens to get function XptSens
-=======
+  }
+}
+  
 /* get average output stress resultants from TACS*/
 void TACSAssembler::getAverageStresses(ElementType elem_type,
                                        TacsScalar *avgStresses) {
@@ -6099,6 +6100,5 @@
 
   for (int j = 0; j < 9; j++) {
     avgStresses[j] /= numElements;
->>>>>>> c64fa394
   }
 }