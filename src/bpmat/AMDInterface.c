#include <string.h>
#include <stdlib.h>
#include <stdio.h>
#include "AMDInterface.h"

/*
  Copyright (c) 2011 Graeme Kennedy. All rights reserved.
  Not for commercial purposes.
*/

/*
  Compare two integers. This is used when sorting an array.
*/
static int compare_ints( const void *a, const void *b ){
  return (*(int*)a - *(int*)b);
}

/*
  Sort an array of length len, then remove duplicate entries and
  entries with values -1.
*/
static int amd_remove_duplicates( int *array, int len ){
  qsort(array, len, sizeof(int), compare_ints);

  // Remove any negative numbers
  int i = 0; // location to take entries from
  int j = 0; // location to place entries 

  while (i < len && array[i] < 0) i++;

  for ( ; i < len; i++, j++ ){
    while ( (i < len-1) && (array[i] == array[i+1]) ) i++;

    if (i != j){
      array[j] = array[i];
    }
  }
  
  return j; // The new length of the array
}

/*
  Check the formatting of the AMD data structure to ensure that things
  are still ordered correctly.  

  If there is a problem with one of the rows of the data structure, 
  return row+1, otherwise, return 0;
*/
static int amd_check_format( int nvars, int *rowp, int *cols, 
                             int *elen, int *alen ){
  int flag = 0;
  for ( int i = 0; i < nvars; i++ ){
    for ( int j = rowp[i]; j < rowp[i] + elen[i]-1; j++ ){
      if (cols[j] < 0 || cols[j+1] < 0 || cols[j+1] <= cols[j]){
        flag = i+1;
        break;
      }
    }
    if (flag){ break; }

    for ( int j = rowp[i] + elen[i]; j < rowp[i] + alen[i]-1; j++ ){
      if (cols[j] < 0 || cols[j+1] < 0 || cols[j+1] <= cols[j]){
        flag = i+1;
        break;
      }
    }
    if (flag){ break; }
  }
  
  return flag;
}

/*
  Find 'required_space' extra locations for the row entry by moving
  the entries in the array to different positions.

  Input:
  nvars, rowp, cols, alen: The current entries in the AMD data structure

  Procedure:

  First scan through the rows starting from r, and proceeding to 0,
  counting up the space that would be freed by compressing them.
  Next, copy those rows, and modifying rowp/cols such that the bound
  alen is tight - note that elen/alen values are not modified.  If
  that isn't enough space, count up the space from r, to nvars-1.
  Compress the required number of rows to free up the required amount
  of space.
*/
static void amd_add_space( int nvars, int *rowp, int *cols, 
                           const int *alen, const int r, 
                           int required_space ){
  
  // First, try and collect the space required from the rows preceeding r
  int new_space = 0;

  if (r > 0){
    int start = r-1;
    // Count up the space freed by compressing rows start through r
    for ( ; new_space < required_space && start >= 0; start-- ){
      new_space += (rowp[start+1] - rowp[start]) - alen[start];
    }
    start++;

    int j = rowp[start] + alen[start]; // Where new entries will be placed
    for ( int i = start+1; i <= r; i++ ){
      int k = rowp[i];
      int new_rowp = j;
      int end = k + alen[i];
      for ( ; k < end; k++, j++ ){
        cols[j] = cols[k];
      }
      rowp[i] = new_rowp;
    }
  }

  // If not enough space has been found, use the remaining columns
  if (new_space < required_space){
    int start = r+1;
    for ( ; new_space < required_space && start < nvars; start++ ){
      new_space += (rowp[start+1] - rowp[start]) - alen[start];
    }
    start--;

    // Cannot exceed the size of the matrix - print an error here
    if (start >= nvars){
      start = nvars-1; 
      fprintf(stderr, "Error, not enough memory found\n");
    }

    // Start from the end of the entries
    int j = rowp[start+1]-1; // Where new entries will be placed
    for ( int i = start; i > r; i-- ){
      int end = rowp[i];
      int k = end + alen[i]-1;
      for ( ; k >= end; k--, j-- ){
        cols[j] = cols[k];
      }
      rowp[i] = rowp[i+1] - alen[i]; // Tight bound on the entries for i
    }
  }
}

/*
  Compare two variables to see if they are indistinguishable 

  This checks to see if the variables i and j form the same adjacency
  structure. If so, then they will be used to form a supervariable.
  This function first checks if the nodes are the same, and then
  checks that the { adj[j], i } is equal to { adj[i], j }. This makes
  things a bit more interesting. 

  Input:
  i, j: the nodes to be compared

  elen, alen: The length of the elements, and total number variables
  and nodes respectively
  
  rowp, cols: The quotient graph data structure.
*/
static int amd_compare_variables( const int i, const int j, 
                                  const int *elen, const int *alen, 
                                  const int *rowp, const int *cols ){
  // First, check if they are the same length
  if (i == j){
    return 0; // The same node, this should be avoided
  }
  else if ((alen[i] != alen[j]) ||
           (elen[i] != elen[j])){ // The lengths must be the same
    return 0;
  }
  else {
    // Compare cols[rowp[i] ... rowp[i] + alen[i]-1] and
    //         cols[rowp[j] ... rowp[j] + alen[j]-1]
    int size = alen[i];
    int ip = rowp[i], iend = ip + alen[i];
    int jp = rowp[j], jend = jp + alen[j];

    for ( int k = 0; k < size; k++, jp++, ip++ ){
      if (cols[ip] == j){ ip++; }
      if (cols[jp] == i){ jp++; }
      if (cols[ip] != cols[jp]){
        break;
      }
    }

    return (ip == iend && jp == jend);
  }
}

/*
  Remove the references to a variable from the data structure.

  This is used when removing an indistinguishable variable. 
*/
void amd_remove_variable( int var, int *elen, int *alen, 
                          int *rowp, int *cols, int nvars ){
  int i = rowp[var]; 
  
  // First, visit all the elements pointed to by var
  for ( ; i < rowp[var] + elen[var]; i++ ){
    int e = cols[i]; // The element number
    
    int j = rowp[e];
    int jend = (rowp[e] + alen[e])-1;
    for ( ; j < jend; j++ ){
      if (cols[j] == var){
        break;
      }
    }

    // cols[j] == var: This should always be true
    for ( ; j < jend; j++ ){
      cols[j] = cols[j+1];
    }
    alen[e]--;
  }

  // Remove the variable from the reference
  for ( ; i < rowp[var] + alen[var]; i++ ){
    int v = cols[i];

    int j = rowp[v] + elen[v];
    int jend = (rowp[v] + alen[v])-1;
    for ( ; j < jend; j++ ){
      if (cols[j] == var){
        break;
      }
    }

    // cols[j] == var: This should always be true
    for ( ; j < jend; j++ ){
      cols[j] = cols[j+1];
    }
    alen[v]--;
  }

  elen[var] = 0;
  alen[var] = 0;
}

/*
<<<<<<< HEAD
  Update the hash table for the variables in the list.

  The hash table is based on the sum of the element and variable
  values mod nvars-1, where nvars is the order of the matrix.  This
  updates only the variables in the list and attempts to avoid over
  flow by computing the sum % (nvars-1) in stages.  

  Input:
  hash: The array of hash values for each variable in the list
  
  var_list, nlist: The variables to be updated
  
  elen, alen: The length of the element and variable lists
  
  rowp, cols, nvars: The data structure of the quotient graph
*/
static void amd_update_hash( int *hash, 
                             const int *var_list, int nlist, 
                             const int *alen, const int *rowp, 
                             const int *cols,
                             const int nvars ){
  for ( int i = 0; i < nlist; i++ ){
    int var = var_list[i];
    int h = var; // The hash value to be constructed

    for ( int j = rowp[var]; j < rowp[var] + alen[var]; j++ ){
      h += cols[j]+1;
      if (h >= (nvars-1)){
        // If adding the value caused h to exceed (nvars-1), 
        // subtract (nvars-1)
        h -= (nvars-1);
      }
    }

    hash[var] = h+1;
  }
}

/*
=======
>>>>>>> df5cf362
  The following function performs an approximate minimum degree
  reordering of the input matrix.  This code follows the description
  of (Amestoy, Davis and Duff, An Approximate Minimum Degree
  Reordering Algorithm, SIAM J. Mat. Anl. 1996). The advantage of 
  the method implemented below, is that the ordering of the 
  interface unknowns, used in the global Schur complement system, 
  can be delayed until all other variables are ordered. This allows 
  a the full Schur method to be used efficiently within TACS.

  This uses a quotient graph representation of the elimination graph.
  The quotient graph representation uses a known amount of memory -
  less than or equal to the storage of A itself. The implementation
  below uses the arrays provided and as a result, the contents of
  these arrays are destroyed during the call.

  Input data description:
  -----------------------

  nvars: The dimensions of the square input matrix

  rowp: An integer that points to the beginnning entry for each row in
  cols

  cols: An array of the entries in A. During the computation this is
  modified. The output of the matrix is meaningless. All entries are
  destroyed.

  Output:
  -------
  
  perm: The permutation array for the new ordering.

  Data allocated within the function:
  -----------------------------------

  Lp: A temporary array of size nvars used to collect the variables
  associated pivot

  degrees: An integer array storing the current degree estimates

  elem_degrees: An integer array used during the aprpoximation of
  the variable degrees - represents |Le \ Lp|

  state: An integer array denoting the current status of a variable.
  The states are: interface variable (cannot be selected as a
  pivot), variable (not yet eliminated), element (an eliminated
  variable) and inactive element (no longer required by the algorithm)

  elen: The number of elements in the row. The elements are stored
  first within the row in ascending order.

  alen: The number of elements + variables in the row. The variables
  are stored immediately after the elements.

  slen: The length of the supernode!

  hash: The hash table values used to compare nodes to see if they
  are indistinguishable

  As a result:
  cols[rowp[i] ... rowp[i] + elen[i]] == The elements in the row

  cols[rowp[i] + elen[i] ... rowp[i] + alen[i]] == The
  variables in each row

  On initialization elen[:] = 0, alen[i] = rowp[i+1] - rowp[i]
*/
void amd_order_interface( int nvars, int *rowp, int *cols, int *perm,
                          int *interface_nodes, int ninterface_nodes,
                          int ndep_vars, const int *dep_vars, 
                          const int *indep_ptr, const int *indep_vars,
                          int use_exact_degree ){
  int *alen = new int[ nvars ]; // Number of entries in a row
  int *elen = new int[ nvars ]; // Number of elements in a row
  int *slen = new int[ nvars ]; // The length of each supernode

  int *degree = new int[ nvars ]; // Degree (exact or estimate) of the node
  int *elem_degree = new int[ nvars ]; // The degree of the element
  int *Lp = new int[ nvars ]; // A set of variables
  int *state = new int[ nvars ]; // Are we a variable, or element?

  // Allocate more space for the dependent vars - if any
  int *dep_count = NULL;
  int *vars_to_dep_ptr = NULL;
  int *vars_to_dep = NULL;

  // Build the information required for the dependent-nodes.
  // All independent nodes associated with a dependent node must
  // be ordered before the dependent.
  if (ndep_vars > 0){
    // Count up number of times that the indepdnent variables are 
    // referenced by each dependent variable
    dep_count = new int[ nvars ];
    memset(dep_count, 0, nvars*sizeof(int));
    for ( int i = 0; i < ndep_vars; i++ ){
      dep_count[dep_vars[i]] += indep_ptr[i+1] - indep_ptr[i];
    }

    // Set up the data for the independent to dependent counter
    vars_to_dep_ptr = new int[ nvars+1 ];
    memset(vars_to_dep_ptr, 0, (nvars+1)*sizeof(int));
    for ( int i = 0; i < indep_ptr[ndep_vars]; i++ ){
      vars_to_dep_ptr[indep_vars[i]+1]++;
    }

    // Set up the pointer so that it offsets to the dep_pointer
    for ( int i = 1; i <= nvars; i++ ){
      vars_to_dep_ptr[i] += vars_to_dep_ptr[i-1];
    }

    // Allocate the variable array
    vars_to_dep = new int[ vars_to_dep_ptr[nvars] ];
    for ( int i = 0; i < ndep_vars; i++ ){
      for ( int j = indep_ptr[i]; j < indep_ptr[i+1]; j++ ){
        int index = indep_vars[j];

        // Set the dependent variable
        vars_to_dep[vars_to_dep_ptr[index]] = dep_vars[i];
        vars_to_dep_ptr[index]++;
      }
    }
  }

  for ( int i = 0; i < nvars; i++ ){
    perm[i] = i;
    degree[i] = rowp[i+1] - rowp[i];
    alen[i] = rowp[i+1] - rowp[i];
    elen[i] = 0;
    state[i] = 1; // Set everything to variables
    slen[i] = 1;
  }

  // Sort the interface nodes
  if (ninterface_nodes != amd_remove_duplicates(interface_nodes, 
                                                ninterface_nodes)){
    fprintf(stderr, "amd_order_interace: Interface nodes must be unique\n");
  }

  // Set the interface node states
  for ( int i = 0; i < ninterface_nodes; i++ ){
    int node = interface_nodes[i];
    state[node] = 2;
  }

  if (amd_check_format(nvars, rowp, cols, elen, alen) != 0){
    fprintf(stderr, "amd_order_interface: Detected problem with \
initial data structure\n");
    return;
  }
  
  // Perform the elimination 
  int nsvars = 0; // Keep track of the number of supervariables
  for ( int i = 0; i < nvars; nsvars++ ){
    // Select the pivots
    int piv = -1;
    int min_degree = nvars+1;

    if (dep_count){
      // Find the minimum degree with dep_count[j] == 0
      if (i < nvars - ninterface_nodes){
        // Find the minimum degree variable
        for ( int j = 0; j < nvars; j++ ){
          if (state[j] == 1 && dep_count[j] == 0 && degree[j] < min_degree){
            piv = j;
            min_degree = degree[j];
          }
        }
      }
      else {
        // Find the minimum interface variable
        for ( int j = 0; j < nvars; j++ ){
          if (state[j] == 2 && dep_count[j] == 0 && degree[j] < min_degree){
            piv = j;
            min_degree = degree[j];
          }
        }
      }

      perm[nsvars] = piv;
      state[piv] = 0; // Eliminated variable

      // Update the counts
      for ( int j = vars_to_dep_ptr[piv]; j < vars_to_dep_ptr[piv]; j++ ){
        dep_count[vars_to_dep[j]]--;
      }
    }
    else {
      if (i < nvars - ninterface_nodes){
        // Find the minimum degree variable
        for ( int j = 0; j < nvars; j++ ){
          if (state[j] == 1 && degree[j] < min_degree){
            piv = j;
            min_degree = degree[j];
          }
        }
      }
      else {
        // Find the minimum interface variable
        for ( int j = 0; j < nvars; j++ ){
          if (state[j] == 2 && degree[j] < min_degree){
            piv = j;
            min_degree = degree[j];
          }
        }
      }

      perm[nsvars] = piv;
      state[piv] = 0; // Eliminated variable
    }

    // Determine the set of variables Lp U { piv } - the non-zeros 
    // in the column of L
    int lenlp = 0;
    Lp[lenlp] = piv;
    lenlp++;
    
    // Add the contributions from the row piv
    for ( int j = rowp[piv] + elen[piv]; j < rowp[piv] + alen[piv]; j++ ){
      Lp[lenlp] = cols[j];
      lenlp++;
    }

    // Add the non-zero pattern to Lp
    // First put the contributions from the elements
    for ( int j = rowp[piv]; j < rowp[piv] + elen[piv]; j++ ){
      int e = cols[j];
      for ( int k = rowp[e] + elen[e]; k < rowp[e] + alen[e]; k++ ){
        if (lenlp >= nvars){
          // Remove duplicates - this has to free up enough space for Lp
          lenlp = amd_remove_duplicates(Lp, lenlp);
        }
        if (cols[k] != piv){
          Lp[lenlp] = cols[k];
          lenlp++;
        }
      }
    }

    // Sort and remove any duplicates from the list Lp
    lenlp = amd_remove_duplicates(Lp, lenlp);

    // Update the non-zero pattern in cols
    for ( int j = 0; j < lenlp; j++ ){
      int lj = Lp[j];

      if (lj == piv){
        continue;
      }

      // Absorb elements that are no longer required
      int nre = 0; // Number of removed elements
      int end = rowp[piv] + elen[piv];
      for ( int k = rowp[piv], ck = rowp[lj]; 
            ((k < end) && (ck < rowp[lj] + elen[lj])); ck++ ){
        while ((k < end) && (cols[k] < cols[ck])){
          k++;
        }
        if (k < end && cols[k] == cols[ck]){
          cols[ck] = -1; // Remove the element from the list
          nre++;
        }
      }

      // Remove Lp[j], Lp[k] if it exists in cols
      int nrv = 0; // Number of removed variables
      // Remove Lp U { piv } from the columns
      for ( int k = 0, ck = rowp[lj] + elen[lj]; 
            (k < lenlp) && (ck < rowp[lj] + alen[lj]); ck++ ){
        while ((k < lenlp) && (Lp[k] < cols[ck])){
          k++;
        }
        if (k < lenlp && cols[ck] == Lp[k]){
          cols[ck] = -1; // Remove it from the list
          nrv++;
        }
      }

      // Remove negative entries from the element list
      if (nre > 0 || nrv > 0){
        int end = rowp[lj] + alen[lj];
        int k = rowp[lj];
        int nk = k;
        for ( ; k < end; k++, nk++ ){
          while (k < end && cols[k] == -1){
            k++;
          }
          if (k < end){
            cols[nk] = cols[k];
          }
        }
      
        // Adjust the number of variables and elements within the list
        elen[lj] = elen[lj] - nre;
        alen[lj] = alen[lj] - nre - nrv;
      }
    }

    // Now, add piv to the elements in rows Lp \ {piv}    
    for ( int j = 0; j < lenlp; j++ ){
      int lj = Lp[j];

      if (lj == piv){
        continue;
      }

      if (alen[lj] == rowp[lj+1] - rowp[lj]){
        amd_add_space(nvars, rowp, cols, alen, lj, 1);
      }

      // Now, find where piv should go in [rowp[lj] ... rowp[lj] + elen[lj]-1]
      int k = rowp[lj];
      int end = k + elen[lj];
      while (k < end && cols[k] < piv){ k++; }

      if (cols[k] != piv){
        int p = rowp[lj] + alen[lj] - 1;
        while (p >= k){
          cols[p+1] = cols[p];
          p--;
        }
        cols[k] = piv;

        alen[lj] += 1;
        elen[lj] += 1;
      }
    }

    // Remove the rows associated with the elements of piv
    for ( int j = rowp[piv]; j < rowp[piv] + elen[piv]; j++ ){
      int e = cols[j];
      // Remove row e
      alen[e] = 0;
      elen[e] = 0;
      state[e] = -1; // This element has been entirely removed
    }

    // Copy Lp to the row piv
    int rsize = rowp[piv+1] - rowp[piv];

    // Test to see if new space is requried
    if (lenlp-1 > rsize){
      amd_add_space(nvars, rowp, cols, alen, piv, 
                    lenlp-1 - (rowp[piv+1] - rowp[piv]));
    }

    elen[piv] = 0;
    alen[piv] = lenlp-1;
    for ( int j = rowp[piv], k = 0; k < lenlp; k++, j++ ){
      if (Lp[k] == piv){ 
        k++; 
        if (k == lenlp){
          break;
        }
      }
      cols[j] = Lp[k];      
    }

    if (use_exact_degree){
      // Update the degrees for each variable in the row piv
      for ( int j = rowp[piv]; j < rowp[piv] + alen[piv]; j++ ){
        // This row should be entirely variables by definition
        if (state[cols[j]] <= 0){
          fprintf(stderr, "Error, the pivot row %d should contain only \
variables, not element %d\n", piv, cols[j]);
        }
      
        lenlp = 0;
        int var = cols[j];
        
        // Add the contributions from A
        for ( int k = rowp[var] + elen[var]; k < rowp[var] + alen[var]; k++ ){
          Lp[lenlp] = cols[k];
          lenlp++;
        }
        
        // Add the sets from the elements in this row
        for ( int k = rowp[var]; k < rowp[var] + elen[var]; k++ ){
          int e = cols[k]; // Take the elements belonging to var
          
          // Now, add in the variables corresponding to the element e
          for ( int p = rowp[e] + elen[e]; p < rowp[e] + alen[e]; p++ ){
            if (cols[p] != var){
              if (lenlp >= nvars){
                lenlp = amd_remove_duplicates(Lp, lenlp);
              }
              Lp[lenlp] = cols[p];
              lenlp++;
            }
          }
        }

        lenlp = amd_remove_duplicates(Lp, lenlp);

        int deg = 0;
        for ( int k = 0; k < lenlp; k++ ){
          deg += slen[Lp[k]];
        }
        degree[var] = deg;
      }
    }
    else { // Approximate degree
      // The worst cases are:
      // The trailing submatrix is dense: degree = N-i
      // All nodes in k, result in new fill in: d^{i+1} = d^{i} + lenlp      
      // The approximate degree is:
      //          |A_{i} \ i| + |L_p \ i| + sum_{e} | L_{e} \ L_p|

      // Determine the degrees of the un-eliminated elements 
      for ( int j = 0; j < nvars; j++ ){
        elem_degree[j] = -1;
      }

      // For each supervariable in Lp
      for ( int j = 0; j < lenlp; j++ ){
        int lj = Lp[j];
        int end = rowp[lj] + elen[lj]; 
        // For all elements pointed to by row Lp[j] = lj
        for ( int k = rowp[lj]; k < end; k++ ){
          // Find all the elements
          int e = cols[k];
          if (elem_degree[e] < 0){
            // Calculate the element degree
            elem_degree[e] = 0;
            for ( int p = rowp[e]; p < rowp[e] + alen[e]; p++ ){
              elem_degree[e] += slen[cols[p]];
            }
          }
          elem_degree[e] -= slen[lj];
        }
      }
      
      // Compute | Lp |
      int deg_Lp = 0;
      for ( int j = 0; j < lenlp; j++ ){
        if (Lp[j] != piv){
          deg_Lp += slen[Lp[j]];
        }
      }

      for ( int j = 0; j < lenlp; j++ ){
        int lj = Lp[j];

        if (lj == piv){ 
          continue;
        }

        // Add the contributions from A
        int deg_estimate = deg_Lp; 
        for ( int k = rowp[lj] + elen[lj]; k < rowp[lj] + alen[lj]; k++ ){
          deg_estimate += slen[cols[k]];
        }

        // If lj is in A
        int start = rowp[lj] + elen[lj];
        int len = alen[lj] - elen[lj];
        if (len > 0){
          if (bsearch(&lj, &cols[start], len, 
                      sizeof(int), compare_ints)){
            deg_estimate -= slen[lj];
          }
        }

        // If lj is in Lp U piv
        if (bsearch(&lj, Lp, lenlp, 
                    sizeof(int), compare_ints)){
          deg_estimate -= slen[lj];
        }
        
        for ( int k = rowp[lj]; k < rowp[lj] + elen[lj]; k++ ){
          int e = cols[k];
          if (e == piv){ 
            continue;
          }
          
          if (elem_degree[e] < 0){
            elem_degree[e] = 0;
            for ( int p = rowp[e]; p < rowp[e] + alen[e]; p++ ){
              elem_degree[e] += slen[cols[p]];
            }
            deg_estimate += elem_degree[e];
          }
          else {
            deg_estimate += elem_degree[e];
          }
        }

        // Now, compute the degree estimate
        deg_estimate = (deg_estimate < nvars-i ? deg_estimate : nvars-i);
        degree[lj] = (deg_estimate < degree[lj] + deg_Lp ? 
                      deg_estimate : degree[lj] + deg_Lp);
      }
    }

    // Supervariable detection and construction
    if (i < nvars - ninterface_nodes){
      // If not all interior nodes have been found, only create
      // supervariables from interior nodes
      for ( int j = 0; j < lenlp; j++ ){
        int lj = Lp[j];

        // Check if this is a dependent variable that has not
        // been ordered yet
        int dep_check = 0;
        if (dep_count){
          dep_check = (dep_count[lj] > 0); 
        }
        if (dep_check || lj == piv || slen[lj] < 0 || 
            bsearch(&lj, interface_nodes, ninterface_nodes, 
                    sizeof(int), compare_ints)){ 
          continue; 
        }
        
        for ( int k = j+1; k < lenlp; k++ ){
          int lk = Lp[k];

          // Check if this is a dependent variable
          dep_check = 0;
          if (dep_count){
            dep_check = (dep_count[lk] > 0); 
          }
          if (dep_check || lk == piv || slen[lk] < 0 || 
              bsearch(&lk, interface_nodes, ninterface_nodes, 
                      sizeof(int), compare_ints)){ 
            continue; 
          }

          // Quick check to see if the nodes are the same
          if (amd_compare_variables(lj, lk, elen, alen, rowp, cols)){
            // Merge lk into lj
            slen[lj] += slen[lk];
            degree[lj] -= slen[lk];
            slen[lk] = -(lj+1);
            state[lk] = -1;
            
            // Remove lj from the quotient graph
            amd_remove_variable(lk, elen, alen, rowp, cols, nvars);     
          }
        }
      }
    }
    else {
      // All interface nodes have been detected.. go nuts!
      for ( int j = 0; j < lenlp; j++ ){
        int lj = Lp[j];

        // Check if this is a dependent variable
        int dep_check = 0;
        if (dep_count){
          dep_check = (dep_count[lj] > 0); 
        }
        if (dep_check || lj == piv || slen[lj] < 0){ 
          continue; 
        }
        
        for ( int k = j+1; k < lenlp; k++ ){
          int lk = Lp[k];
          // Check if this is a dependent variable
          int dep_check = 0;
          if (dep_count){
            dep_check = (dep_count[lk] > 0); 
          }
          if (dep_check || lk == piv || slen[lk] < 0){ 
            continue; 
          }

          // Quick check to see if the nodes are the same
          if (amd_compare_variables(lj, lk, elen, alen, rowp, cols)){
            // Merge lk into lj
            slen[lj] += slen[lk];
            degree[lj] -= slen[lk];
            slen[lk] = -(lj+1);
            state[lk] = -1;
            
            // Remove lj from the quotient graph
            amd_remove_variable(lk, elen, alen, rowp, cols, nvars);     
          }
        }
      }
    }

    // Reduce the number of variables to eliminate
    i = i + slen[piv];
  }

  // We have the following situation... 
  // perm[0:nsvars] = piv, contains the supernodal pivots
  // slen[i] > 0 means i is a principal supervariable
  // slen[i] < 0 means variable i was collapsed into supervariable (slen[i]-1)

  // First arrange the principal supervariables in the permutation array
  int end = nvars;
  for ( int j = nsvars-1; j >= 0; j-- ){
    int sv = perm[j]; // Get the supervariable selected last    
    end -= slen[sv]; // Figure out where it should start
    perm[end] = sv;  // Place the principal variable at the beginning
    state[sv] = end+1; // Increment the pointer into the array
  }

  // Fill in the non-principal variables
  for ( int k = 0; k < nvars; k++ ){
    if (slen[k] < 0){ // non-principal variable
      // Back-track until we find a princiapl supervariable
      int j = k;
      while (slen[j] < 0){ //
        j = -(slen[j]+1); // j was eliminated by -(slen[j]+1) and so on...
      }
      // j should now be a principal supervariable
      perm[state[j]] = k;
      state[j]++;
    }
  }

  delete [] alen;
  delete [] elen;
  delete [] degree;
  delete [] elem_degree;
  delete [] Lp;
  delete [] state;
  delete [] slen;

  // If the dependent variables are allocated, delete them now
  if (ndep_vars > 0){
    delete [] dep_count;
    delete [] vars_to_dep_ptr;
    delete [] vars_to_dep;
  }
}<|MERGE_RESOLUTION|>--- conflicted
+++ resolved
@@ -240,48 +240,6 @@
 }
 
 /*
-<<<<<<< HEAD
-  Update the hash table for the variables in the list.
-
-  The hash table is based on the sum of the element and variable
-  values mod nvars-1, where nvars is the order of the matrix.  This
-  updates only the variables in the list and attempts to avoid over
-  flow by computing the sum % (nvars-1) in stages.  
-
-  Input:
-  hash: The array of hash values for each variable in the list
-  
-  var_list, nlist: The variables to be updated
-  
-  elen, alen: The length of the element and variable lists
-  
-  rowp, cols, nvars: The data structure of the quotient graph
-*/
-static void amd_update_hash( int *hash, 
-                             const int *var_list, int nlist, 
-                             const int *alen, const int *rowp, 
-                             const int *cols,
-                             const int nvars ){
-  for ( int i = 0; i < nlist; i++ ){
-    int var = var_list[i];
-    int h = var; // The hash value to be constructed
-
-    for ( int j = rowp[var]; j < rowp[var] + alen[var]; j++ ){
-      h += cols[j]+1;
-      if (h >= (nvars-1)){
-        // If adding the value caused h to exceed (nvars-1), 
-        // subtract (nvars-1)
-        h -= (nvars-1);
-      }
-    }
-
-    hash[var] = h+1;
-  }
-}
-
-/*
-=======
->>>>>>> df5cf362
   The following function performs an approximate minimum degree
   reordering of the input matrix.  This code follows the description
   of (Amestoy, Davis and Duff, An Approximate Minimum Degree
