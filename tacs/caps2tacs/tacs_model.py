"""
Written by Sean Engelstad, GT SMDO Lab, 2022-2023
"""

__all__ = ["TacsModel"]

import pyCAPS
from .tacs_aim import TacsAim
from .egads_aim import EgadsAim
from .analysis_function import AnalysisFunction, Derivative
from .materials import Material
from .constraints import Constraint
from .property import BaseProperty
from .loads import Load
from .variables import ShapeVariable, ThicknessVariable
from .egads_aim import EgadsAim
from .aflr_aim import AflrAim
from typing import List
from tacs.pytacs import pyTACS

# optional funtofem dependency for shape variable animations
# will still work without funtofem
import importlib

f2f_loader = importlib.util.find_spec("funtofem")


class TacsModel:
    MESH_AIMS = ["egads", "aflr"]

    def __init__(self, tacs_aim: TacsAim, mesh_aim, comm=None, callback=None):
        self._tacs_aim = tacs_aim
        self._mesh_aim = mesh_aim
        self.comm = comm
        self._callback = callback  # element callback defined by the user (optional)

        self._analysis_functions = []
        self.SPs = None
        self._setup = False
        self._first_analysis = True

    @property
    def tacs_aim(self) -> TacsAim:
        return self._tacs_aim

    @property
    def mesh_aim(self) -> AflrAim:
        return self._mesh_aim

    @property
    def uses_egads(self):
        return isinstance(self.mesh_aim, EgadsAim)

    @property
    def uses_aflr(self):
        return isinstance(self.mesh_aim, AflrAim)

    @classmethod
    def build(
        cls,
        csm_file,
        comm=None,
        mesh="egads",
        tacs_project="tacs",
        active_procs: list = [0],
        problem_name: str = "capsStruct",
        mesh_morph: bool = False,
        verbosity: int = 0,
    ):
        """
        make a pyCAPS problem with the tacsAIM and egadsAIM on serial / root proc

        Parameters
        ---------------------------------
        csm_file : filepath
            filename / full path of ESP/CAPS Constructive Solid Model or .CSM file
        comm : MPI.COMM
            MPI communicator
        mesh: str
            whether to use "egads" or "aflr" meshing tool
        tacs_project: str
            project name for all ESP/CAPS work directory files (affects filenames)
        active_procs: list
            list of active procs for parallel tacsAIM instances. Ex: if you want to use 5
            parallel tacsAIMs you can choose active_procs=[_ for _ in range(5)] or
            equivalently active_procs=[0,1,2,3,4]
        problem_name: str
            the folder name for the ESP/CAPS work directory (rename this to avoid conflicts)
        mesh_morph: bool
            whether to engage structural mesh morphing (usually not necessary)
        verbosity: int
            0 to suppress print statements to terminal, 1 to allow them.
        """

        assert 0 in active_procs
        caps_problem = None
        assert mesh in cls.MESH_AIMS
        assert max(active_procs) + 1 <= comm.Get_size()

        for iproc in active_procs:
            if comm.rank == iproc:
                caps_problem = pyCAPS.Problem(
                    problemName=problem_name + "_" + str(iproc),
                    capsFile=csm_file,
                    outLevel=verbosity,
                )

        tacs_aim = TacsAim(
            caps_problem,
            comm,
            project_name=tacs_project,
            mesh_morph=mesh_morph,
            active_procs=active_procs,
        )
        mesh_aim = None
        if mesh == "egads":
            mesh_aim = EgadsAim(caps_problem, comm, active_procs=active_procs)
        elif mesh == "aflr":
            mesh_aim = AflrAim(caps_problem, comm, active_procs=active_procs)
        return cls(tacs_aim, mesh_aim, comm)

    @property
    def active_procs(self) -> list:
        return self.tacs_aim.active_procs

    def get_config_parameter(self, param_name: str):
        return self.tacs_aim.get_config_parameter(param_name=param_name)

    def get_output_parameter(self, param_name: str):
        return self.tacs_aim.get_output_parameter(param_name=param_name)

    def register(self, obj):
        """
        register each of the objects to the tacs model
        can also register any object for the tacs aim to the tacs model which passes it on
        """

        if isinstance(obj, AnalysisFunction):
            self._analysis_functions.append(obj)

        tacs_aim_objects = [
            Material,
            ThicknessVariable,
            ShapeVariable,
            BaseProperty,
            Constraint,
            Load,
            EgadsAim,
            AflrAim,
        ]
        for tacs_aim_obj in tacs_aim_objects:
            if isinstance(obj, tacs_aim_obj):
                self.tacs_aim.register(obj)
                return

        return

    def setup(self, include_aim: bool = True):
        """
        setup the analysis functions to store derivatives

        Parameters
        --------------------------------------------
        auto_tacs_aim : bool
            automatically setup the tacs aim too
        """
        # add each variable as a derivative object for each analysis function
        for func in self.analysis_functions:
            for var in self.variables:
                func._derivatives.append(Derivative(name=var.name, value=0.0))

        if include_aim:
            self.tacs_aim.setup_aim()

            # Set additional options for meshing AIM through dictionaries
            if self.mesh_aim._dictOptions is not None:
                self.mesh_aim._set_dict_options()

            # go ahead and generate the first input files and mesh for TACS
            if not self.tacs_aim.change_shape:
                self.tacs_aim.pre_analysis()

        self._setup = True

        return self

    @property
    def analysis_functions(self) -> List[AnalysisFunction]:
        """
        return the list of analysis function objects registered to the tacs aim wrapper class
        to add more functions use Function.(...).register_to(tacs_aim) or tacs_aim.register(my_analysis_function)
        """
        return self._analysis_functions

    @property
    def function_names(self) -> List[str]:
        """
        list of names of each analysis function
        """
        return [func.name for func in self.analysis_functions]

    def analysis_dir(self, proc: int = 0) -> str:
        return self.tacs_aim.analysis_dir(proc)

    @property
    def mesh_morph(self) -> bool:
        return self.tacs_aim.mesh_morph

    @mesh_morph.setter
    def mesh_morph(self, new_bool):
        self.tacs_aim.mesh_morph = new_bool

    @property
    def geometry(self):
        """
        link to pyCAPS geometry object to enable shape change in tacsAIM
        """
        return self.tacs_aim.geometry

    @property
    def variables(self) -> List[ShapeVariable or ThicknessVariable]:
        return self.tacs_aim.variables

    @property
    def variable_dict(self) -> dict:
        return {var.name: var.value for var in self.variables}

    @property
    def shape_variables(self) -> List[ShapeVariable]:
        return self.tacs_aim.shape_variables

    @property
    def thickness_variables(self) -> List[ThicknessVariable]:
        return self.tacs_aim.thickness_variables

    @property
    def root_proc_ind(self) -> int:
        return self.active_procs[0]

    @property
    def root_proc(self) -> bool:
        return self.comm.rank == self.root_proc_ind

    def update_design(self, input_dict: dict = None):
        """
        method to change the values of each design variable in tacsAim wrapper and ESP/CAPS
        """

        input_dict = input_dict if input_dict is not None else self.variable_dict

        # track any design change to monitor capsDirty
        changed_design = False

        # change all shape variables in TacsAim and update CAD geometry
        for shape_var in self.shape_variables:
            if shape_var.name in input_dict:
                if input_dict[shape_var.name] is not None:
                    shape_var.value = float(input_dict[shape_var.name])

                # update the CAD geometry on root proc / serial since ESP/CAPS doesn't handle MPI directly
                for proc in self.active_procs:
                    # apply geometry changes to all procs even if that shape variable is differentiated on that processor
                    if self.comm.rank == proc:
                        if (
                            self.geometry.despmtr[shape_var.name].value
                            != shape_var.value
                        ):
                            changed_design = True
                            if shape_var.value is not None:
                                self.geometry.despmtr[shape_var.name].value = (
                                    shape_var.value
                                )
                            else:
                                shape_var.value = self.geometry.despmtr[
                                    shape_var.name
                                ].value

        # change all thickness variables in TacsAim
        for thick_var in self.thickness_variables:
            if thick_var.name in input_dict:
                if thick_var.value != float(input_dict[thick_var.name]):
                    thick_var.value = float(input_dict[thick_var.name])
                    changed_design = True

        # update thickness prop cards in t
        self.tacs_aim.update_properties()

        # record whether the design has changed & first analysis flag as well
        if self._first_analysis:
            self._first_analysis = False
            changed_design = True

        return changed_design

    def fea_solver(self, root=0) -> pyTACS:
        """
        build pyTACS from nastran dat file on the root proc
        """
        return pyTACS(self.tacs_aim.dat_file_path(root), self.comm)

<<<<<<< HEAD
    def createTACSProbs(self, root=0, addFunctions: bool = True):
=======
    def createTACSProbs(
        self, root=0, callback=None, addFunctions: bool = True, auto: bool = False
    ):
>>>>>>> f8ec6054
        """
        creates TACS list of static, transient, or modal analysis TACS problems from the TacsAim class
        most important call method from the tacsAim class: SPs = tacs_aim.createTACSProbs
        """
        fea_solver = self.fea_solver(root)
<<<<<<< HEAD
        fea_solver.initialize()
=======
        fea_solver.initialize(self._callback)
>>>>>>> f8ec6054
        SPs = fea_solver.createTACSProbsFromBDF()
        self.SPs = SPs  # store the static problems as well

        # add the analysis functions of the model into the static problems
        # add each analysis function into the static problems
        if addFunctions:
            for caseID in self.SPs:
                for analysis_function in self.analysis_functions:
                    self.SPs[caseID].addFunction(
                        funcName=analysis_function.name,
                        funcHandle=analysis_function.handle,
                        compIDs=analysis_function.compIDs,
                        **(analysis_function.kwargs),
                    )
        return self.SPs

    def _convert_shape_vars_dict(self, shape_vars_dict: dict):
        """convert the shape variable dict keys from str or funtofem variables to Tacs Shape Variables if necessary"""
        # convert shape variable dict to caps2tacs ShapeVariable keys if necessary
        shape_vars_dict2 = {}
        first_key = list(shape_vars_dict.keys())[0]
        if isinstance(first_key, ShapeVariable):
            shape_vars_dict2 = shape_vars_dict
        elif isinstance(first_key, str):
            # get matching caps2tacs shape variable for each string
            for key in shape_vars_dict:
                for var in self.tacs_aim.shape_variables:
                    if var.name == key:
                        shape_vars_dict2[var] = shape_vars_dict[key]
                        break  # go to next key
        elif f2f_loader is not None:  # optional funtofem dependency
            # import has to go here to prevent circular import
            from funtofem import Variable

            if isinstance(first_key, Variable):
                # get matching caps2tacs shape variable for each F2F shape variable
                for f2f_var in shape_vars_dict:
                    for tacs_var in self.tacs_aim.shape_variables:
                        if f2f_var.name == tacs_var.name:
                            # copy the value list to the new dictionary
                            shape_vars_dict2[tacs_var] = shape_vars_dict[f2f_var]
                            break  # go to next variable

            else:
                raise AssertionError(
                    f"The datatype {type(first_key)} is not allowed in caps2tacs shape variable dictionaries."
                )
        else:
            raise AssertionError(
                f"The datatype {type(first_key)} is not allowed in caps2tacs shape variable dictionaries."
            )

        return shape_vars_dict2

    def animate_shape_vars(self, shape_vars_dict: dict):
        """
        Animate the shape variables in ESP/CAPS.

        Parameters
        ----------
        shape_vars_dict: dict[ShapeVariable : list[float]]
            dict of the list of values for each shape variable to take

        e.g. if you wish to animate over the ShapeVariable objects var1, and var2
        create the following shape_vars_dict
        NOTE : the keys can be str, ShapeVariable or funtofem variable objects objects
        shape_vars_dict = {
          var1 : [_*0.1 for _ in range(1,4)],
          var2 : [_*0.05 for _ in range(-3,4)],
        }
        """
        # make an analysis function if none have been made
        if len(self.analysis_functions) == 0:
            if self.comm.rank == 0:
                print(
                    "Adding mass analysis function to enable caps2tacs postAnalysis for animating shape variables..."
                )
            AnalysisFunction.mass().register_to(self)

        # set all shape variables inactive
        for shape_var in self.tacs_aim.shape_variables:
            shape_var._active = False

        # convert the shape variables dict keys from str or F2F variable to Tacs Shape Variables
        shape_vars_dict = self._convert_shape_vars_dict(shape_vars_dict)

        for shape_var in shape_vars_dict:
            value_list = shape_vars_dict[shape_var]

            # want only this shape variable to be active so that it doesn't
            # try to do extra mesh sensitivity chain rule products in tacsAIM
            shape_var._active = True
            self.tacs_aim.setup_aim()

            # save the original value
            orig_value = shape_var.value * 1.0

            for i, value in enumerate(value_list):
                shape_var.value = value
                # update geometry on all active procs
                for proc in self.active_procs:
                    if self.comm.rank == proc:
                        self.geometry.despmtr[shape_var.name].value = value

                self.tacs_aim.pre_analysis()
                self.SPs = self.createTACSProbs(addFunctions=True)
                for caseID in self.SPs:
                    # note we don't solve the forward / adjoint analysis here
                    # as we only care about visualizing the change in the structural shape / mesh
                    # not the actual structural analysis results

                    self.SPs[caseID].writeSolution(
                        baseName=shape_var.name,
                        outputDir=self.tacs_aim.analysis_dir(self.root_proc_ind),
                        number=i,
                    )
                    self.SPs[caseID].writeSensFile(
                        evalFuncs=None, tacsAim=self.tacs_aim, root=0, proc=0
                    )

                del self.SPs
                self.tacs_aim.post_analysis()

            # return to the original value
            for proc in self.active_procs:
                if self.comm.rank == proc:
                    self.geometry.despmtr[shape_var.name].value = orig_value
            shape_var.value = orig_value

            # make the shape variable inactive again
            shape_var._active = False
        print(
            f"Done animating caps2tacs shape variables.. the f5 files are found in {self.tacs_aim.analysis_dir}."
        )
        print("Use the GifWriter script in examples/caps_wing/archive to ")

    def pre_analysis(self, mpi_barrier: bool = True):
        """
        call tacs aim pre_analysis to build TACS input files and mesh
        only regenerate the mesh each time if there are shape variables
        """
        if self.tacs_aim.change_shape:
            self.tacs_aim.pre_analysis()

        # other procs wait on the active procs to finish
        if mpi_barrier:
            self.comm.Barrier()
        return self

    def run_analysis(
        self, write_f5: bool = True, iteration: float = 0, mpi_barrier: bool = True
    ):
        """
        run the static problem analysis
        """

        assert self._setup

        # create a new set of static problems for w/ or w/o shape change
        self.SPs = self.createTACSProbs(addFunctions=True)

        # solve the forward and adjoint analysis for each struct problem
        self._tacs_funcs = {}
        self._tacs_sens = {}
        for caseID in self.SPs:
            # write in the new thickness variables for sizing only case
            if not self.tacs_aim.change_shape:
                if self.comm.rank == 0:  # only change TACS design vars on root proc
                    xarray = self.SPs[caseID].x.getArray()
                    for ithick, thick_var in enumerate(self.thickness_variables):
                        xarray[ithick] = float(thick_var.value)

            self.SPs[caseID].solve()

            if (
                self.tacs_aim.change_shape
            ):  # if the shape changes write a sensitivity file to the tacsAim directory
                for proc in self.active_procs:
                    # write a sens file to each of the capsStruct directories
                    self.SPs[caseID].writeSensFile(
                        evalFuncs=self.function_names,
                        tacsAim=self.tacs_aim,
                        root=0,
                        proc=proc,
                    )
            else:  # only call evalFunctions and evalFunctionSens if not shape change else redundant
                self.SPs[caseID].evalFunctions(
                    self._tacs_funcs, evalFuncs=self.function_names
                )
                self.SPs[caseID].evalFunctionsSens(
                    self._tacs_sens, evalFuncs=self.function_names
                )

                if self.comm.rank != 0:
                    self._tacs_funcs = None
                    self._tacs_sens = None

                # broadcast from root proc to other procs the sens
                #    since some derivatives are missing here
                # don't care about the Xpts sens which is distributed since
                #    this is the case with no shape variables
                self._tacs_funcs = self.comm.bcast(self._tacs_funcs, root=0)
                self._tacs_sens = self.comm.bcast(self._tacs_sens, root=0)

            if write_f5:
                self.SPs[caseID].writeSolution(
                    baseName="tacs_output",
                    outputDir=self.tacs_aim.analysis_dir(self.root_proc_ind),
                    number=iteration,
                )

        # other procs wait on the active procs to finish
        if mpi_barrier:
            self.comm.Barrier()

        # return this object for method cascading
        return self

    def post_analysis(self, mpi_barrier=True):
        """
        call tacs aim wrapper postAnalysis and update analysis functions and gradients
        """

        if self.tacs_aim.change_shape:
            self.tacs_aim.post_analysis()

            functions_dict = {}
            gradients_dict = {}
            # get shape variable derivatives from each processor
            for func in self.analysis_functions:
                func_value = None
                if self.comm.rank == self.root_proc_ind:
                    func_value = self.tacs_aim.aim.dynout[func.name].value

                # broadcast and save function value on other procs
                func_value = self.comm.bcast(func_value, root=self.root_proc_ind)
                functions_dict[func.name] = func_value
                gradients_dict[func.name] = {}

            for var in self.variables:
                # get derivative from one of the processors that has it and broadcast
                c_deriv_dict = (
                    {}
                )  # key is func name, holds derivatives for current variable
                if isinstance(var, ThicknessVariable):
                    c_root = self.root_proc_ind
                elif isinstance(var, ShapeVariable):
                    c_root = self.tacs_aim.get_proc_with_shape_var(var)
                else:
                    raise AssertionError(
                        f"caps2tacs - var {type(var)} is not a thickness or shape variable.."
                    )

                for func in self.analysis_functions:
                    if self.comm.rank == c_root:
                        c_deriv_dict[func.name] = self.tacs_aim.aim.dynout[
                            func.name
                        ].deriv(var.name)

                # broadcast c_deriv_dict to the other processors
                c_deriv_dict = self.comm.bcast(c_deriv_dict, root=c_root)

                # update the gradients dict
                for func in self.analysis_functions:
                    gradients_dict[func.name][var.name] = c_deriv_dict[func.name]

            # update functions and gradients into the tacsAim analysis_functions
            for func in self.analysis_functions:
                func.value = functions_dict[func.name]
                for var in self.variables:
                    func.set_derivative(var, gradients_dict[func.name][var.name])

        # otherwise use struct problems to read in function values and gradients
        else:  # just thickness variable case
            for func in self.analysis_functions:
                # corresponding tacs key for single loadset (key="loadset#" + "func_name")
                for tacs_key in self._tacs_funcs:
                    if func.name in tacs_key:
                        break

                # add the function and gradients to each analysis function
                func.value = self._tacs_funcs[tacs_key].real

                struct_derivs = self._tacs_sens[tacs_key]["struct"]
                for ithick, thick_var in enumerate(self.thickness_variables):
                    func.set_derivative(thick_var, struct_derivs[ithick].real)

        if self.mesh_morph:
            self.tacs_aim.unlink()

        # other procs wait on the active procs to finish
        if mpi_barrier:
            self.comm.Barrier()

        return self<|MERGE_RESOLUTION|>--- conflicted
+++ resolved
@@ -298,23 +298,15 @@
         """
         return pyTACS(self.tacs_aim.dat_file_path(root), self.comm)
 
-<<<<<<< HEAD
-    def createTACSProbs(self, root=0, addFunctions: bool = True):
-=======
     def createTACSProbs(
         self, root=0, callback=None, addFunctions: bool = True, auto: bool = False
     ):
->>>>>>> f8ec6054
         """
         creates TACS list of static, transient, or modal analysis TACS problems from the TacsAim class
         most important call method from the tacsAim class: SPs = tacs_aim.createTACSProbs
         """
         fea_solver = self.fea_solver(root)
-<<<<<<< HEAD
-        fea_solver.initialize()
-=======
         fea_solver.initialize(self._callback)
->>>>>>> f8ec6054
         SPs = fea_solver.createTACSProbsFromBDF()
         self.SPs = SPs  # store the static problems as well
 
