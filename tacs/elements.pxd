--- conflicted
+++ resolved
@@ -257,17 +257,9 @@
                                TACSGibbsVector *point, TACSGibbsVector *eA)
         TACSRevoluteConstraint(TACSRigidBody *bodyA,
                                TACSGibbsVector *point, TACSGibbsVector *eA)
-<<<<<<< HEAD
-        TACSRevoluteConstraint( int _fixed_ref_point, TACSGibbsVector *_point,
-                                TACSGibbsVector *_eAVec, int _inertial_rev_axis)
-        
-=======
-        TACSRevoluteConstraint( int fixed_ref_point,
-                                TACSGibbsVector *point,
-                                TACSGibbsVector *eAVec,
-                                int inertial_rev_axis )
-
->>>>>>> 965ebd85
+        TACSRevoluteConstraint(int fixed_ref_point, TACSGibbsVector *point,
+                               TACSGibbsVector *eAVec, int inertial_rev_axis)
+
     cdef cppclass TACSRigidLink(TACSElement):
         TACSRigidLink(TACSRigidBody*)
 
@@ -292,7 +284,7 @@
     cdef cppclass TACSElementWrapper(TACSElement):
         TACSElementWrapper(PyObject*, int, int)
 
-        int (*getmultiplierindex)(void*);
+        int (*getmultiplierindex)(void*)
         void (*getinitconditions)(void*, int, int, const TacsScalar*, int,
                                   TacsScalar*, TacsScalar*, TacsScalar*)
         void (*addresidual)(void*, int, double, int, const TacsScalar*,
