--- conflicted
+++ resolved
@@ -152,11 +152,16 @@
             TacsScalar[], # stiffenerPlyAngles
             TacsScalar[], # stiffenerPlyFracs
             int[], # stiffenerPlyFracNums
-<<<<<<< HEAD
-            TacsScalar # flangeFraction
+            TacsScalar, # flangeFraction
         )
         int getNumPanelPlies()
         int getNumStiffenerPlies()
+        void setIncludePanelMaterialFailure(bool _includePanelMaterialFailure)
+        void setIncludeStiffenerMaterialFailure(bool _includeStiffenerMaterialFailure)
+        void setIncludeGlobalBuckling(bool _includeGlobalBuckling)
+        void setIncludeLocalBuckling(bool _includeLocalBuckling)
+        void setIncludeStiffenerColumnBuckling(bool _includeStiffenerColumnBuckling)
+        void setIncludeStiffenerCrippling(bool _includeStiffenerCrippling)
         void setKSWeight(double ksWeight)
         void setStiffenerPitchBounds(TacsScalar lowerBound, TacsScalar upperBound)
         void setStiffenerHeightBounds(TacsScalar lowerBound, TacsScalar upperBound)
@@ -257,25 +262,8 @@
         TacsScalar testAllTests(TacsScalar epsilon, int printLevel)
         void setCFShearMode(int mode)
         void setWriteDVMode(int mode)
-=======
-            TacsScalar, # flangeFraction
-        )
-        int getNumPanelPlies()
-        int getNumStiffenerPlies()
-        void setIncludePanelMaterialFailure(bool _includePanelMaterialFailure)
-        void setIncludeStiffenerMaterialFailure(bool _includeStiffenerMaterialFailure)
-        void setIncludeGlobalBuckling(bool _includeGlobalBuckling)
-        void setIncludeLocalBuckling(bool _includeLocalBuckling)
-        void setIncludeStiffenerColumnBuckling(bool _includeStiffenerColumnBuckling)
-        void setIncludeStiffenerCrippling(bool _includeStiffenerCrippling)
-        void setKSWeight(double ksWeight)
-        void setStiffenerPitchBounds(TacsScalar lowerBound, TacsScalar upperBound)
-        void setStiffenerHeightBounds(TacsScalar lowerBound, TacsScalar upperBound)
-        void setStiffenerThicknessBounds(TacsScalar lowerBound, TacsScalar upperBound)
-        void setPanelThicknessBounds(TacsScalar lowerBound, TacsScalar upperBound)
-        void setStiffenerPlyFractionBounds(TacsScalar[] lowerBound, TacsScalar[] upperBound)
-        void setPanelPlyFractionBounds(TacsScalar[] lowerBound, TacsScalar[] upperBound)
->>>>>>> a5276b89
+
+
 
 cdef extern from "TACSBeamConstitutive.h":
     cdef cppclass TACSBeamConstitutive(TACSConstitutive):
